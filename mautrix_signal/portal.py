# mautrix-signal - A Matrix-Signal puppeting bridge
# Copyright (C) 2021 Tulir Asokan
#
# This program is free software: you can redistribute it and/or modify
# it under the terms of the GNU Affero General Public License as published by
# the Free Software Foundation, either version 3 of the License, or
# (at your option) any later version.
#
# This program is distributed in the hope that it will be useful,
# but WITHOUT ANY WARRANTY; without even the implied warranty of
# MERCHANTABILITY or FITNESS FOR A PARTICULAR PURPOSE.  See the
# GNU Affero General Public License for more details.
#
# You should have received a copy of the GNU Affero General Public License
# along with this program.  If not, see <https://www.gnu.org/licenses/>.
from typing import (
    TYPE_CHECKING,
    Any,
    AsyncGenerator,
    Awaitable,
    Callable,
    Deque,
    Dict,
    List,
    Optional,
    Set,
    Tuple,
    Union,
    cast,
)
from collections import deque
from html import escape as escape_html
from string import Template
from uuid import UUID, uuid4
import asyncio
import hashlib
import mimetypes
import os
import os.path
import pathlib
import time

from mautrix.appservice import AppService, IntentAPI
from mautrix.bridge import BasePortal, async_getter_lock
from mautrix.errors import IntentError, MatrixError, MForbidden
from mautrix.types import (
    AudioInfo,
    ContentURI,
    EncryptedEvent,
    EventID,
    EventType,
    FileInfo,
    Format,
    ImageInfo,
    MediaMessageEventContent,
    MessageEvent,
    MessageEventContent,
    MessageType,
    PowerLevelStateEventContent,
    RoomID,
    SingleReceiptEventContent,
    TextMessageEventContent,
    UserID,
    VideoInfo,
)
from mautrix.util.bridge_state import BridgeStateEvent
from mautrix.util.format_duration import format_duration
from mautrix.util.message_send_checkpoint import MessageSendCheckpointStatus

from mausignald.errors import ResponseError, RPCError
from mausignald.types import (
    AccessControlMode,
    Address,
    Attachment,
    Contact,
    Group,
    GroupAccessControl,
    GroupID,
    GroupMemberRole,
    GroupV2,
    GroupV2ID,
    Mention,
    MessageData,
    Profile,
    Quote,
    Reaction,
    Sticker,
)

from . import matrix as m
from . import puppet as p
from . import signal as s
from . import user as u
from .config import Config
from .db import DisappearingMessage
from .db import Message as DBMessage
from .db import Portal as DBPortal
from .db import Reaction as DBReaction
from .formatter import matrix_to_signal, signal_to_matrix
from .util import id_to_str

if TYPE_CHECKING:
    from .__main__ import SignalBridge

try:
    from mautrix.crypto.attachments import decrypt_attachment, encrypt_attachment
except ImportError:
    encrypt_attachment = decrypt_attachment = None

try:
    from signalstickers_client import StickersClient
    from signalstickers_client.models import StickerPack
except ImportError:
    StickersClient = StickerPack = None

try:
    import magic
except ImportError:
    magic = None

StateBridge = EventType.find("m.bridge", EventType.Class.STATE)
StateHalfShotBridge = EventType.find("uk.half-shot.bridge", EventType.Class.STATE)
ChatInfo = Union[Group, GroupV2, GroupV2ID, Contact, Profile, Address]


class Portal(DBPortal, BasePortal):
    by_mxid: Dict[RoomID, "Portal"] = {}
    by_chat_id: Dict[Tuple[str, str], "Portal"] = {}
    _sticker_meta_cache: Dict[str, StickerPack] = {}
    config: Config
    matrix: "m.MatrixHandler"
    signal: "s.SignalHandler"
    az: AppService
    private_chat_portal_meta: bool
    expiration_time: Optional[int]

    _main_intent: Optional[IntentAPI]
    _create_room_lock: asyncio.Lock
    _msgts_dedup: Deque[Tuple[Address, int]]
    _reaction_dedup: Deque[Tuple[Address, int, str]]
    _reaction_lock: asyncio.Lock
    _pending_members: Optional[Set[UUID]]
<<<<<<< HEAD
=======
    _relay_user: Optional["u.User"]
>>>>>>> 899a5acd
    _expiration_lock: asyncio.Lock

    def __init__(
        self,
        chat_id: Union[GroupID, Address],
        receiver: str,
        mxid: Optional[RoomID] = None,
        name: Optional[str] = None,
        avatar_hash: Optional[str] = None,
        avatar_url: Optional[ContentURI] = None,
        name_set: bool = False,
        avatar_set: bool = False,
        revision: int = 0,
        encrypted: bool = False,
        relay_user_id: Optional[UserID] = None,
        expiration_time: Optional[int] = None,
    ) -> None:
        super().__init__(
            chat_id,
            receiver,
            mxid,
            name,
            avatar_hash,
            avatar_url,
            name_set,
            avatar_set,
            revision,
            encrypted,
            relay_user_id,
            expiration_time,
        )
        self._create_room_lock = asyncio.Lock()
        self.log = self.log.getChild(self.chat_id_str)
        self._main_intent = None
        self._msgts_dedup = deque(maxlen=100)
        self._reaction_dedup = deque(maxlen=100)
        self._last_participant_update = set()
        self._reaction_lock = asyncio.Lock()
        self._pending_members = None
        self._relay_user = None
        self._expiration_lock = asyncio.Lock()

    @property
<<<<<<< HEAD
=======
    def has_relay(self) -> bool:
        return self.config["bridge.relay.enabled"] and bool(self.relay_user_id)

    async def get_relay_user(self) -> Optional["u.User"]:
        if not self.has_relay:
            return None
        if self._relay_user is None:
            self._relay_user = await u.User.get_by_mxid(self.relay_user_id)
        return self._relay_user if await self._relay_user.is_logged_in() else None

    async def set_relay_user(self, user: Optional["u.User"]) -> None:
        self._relay_user = user
        self.relay_user_id = user.mxid if user else None
        await self.save()

    @property
>>>>>>> 899a5acd
    def main_intent(self) -> IntentAPI:
        if not self._main_intent:
            raise ValueError("Portal must be postinit()ed before main_intent can be used")
        return self._main_intent

    @property
    def is_direct(self) -> bool:
        return isinstance(self.chat_id, Address)

    def handle_uuid_receive(self, uuid: UUID) -> None:
        if not self.is_direct or self.chat_id.uuid:
            raise ValueError(
                "handle_uuid_receive can only be used for private chat portals with a phone "
                "number chat_id"
            )
        del self.by_chat_id[(self.chat_id_str, self.receiver)]
        self.chat_id = Address(uuid=uuid)
        self.by_chat_id[(self.chat_id_str, self.receiver)] = self

    @classmethod
    def init_cls(cls, bridge: "SignalBridge") -> None:
        cls.config = bridge.config
        cls.matrix = bridge.matrix
        cls.signal = bridge.signal
        cls.az = bridge.az
        cls.loop = bridge.loop
        BasePortal.bridge = bridge
        cls.private_chat_portal_meta = cls.config["bridge.private_chat_portal_meta"]

    @classmethod
    async def start_disappearing_message_expirations(cls):
        await asyncio.gather(
            *(
                cls._expire_event(dm.room_id, dm.mxid, restart=True)
                for dm in await DisappearingMessage.get_all()
                if dm.expiration_ts
            )
        )

    # region Misc

    async def _send_delivery_receipt(self, event_id: EventID) -> None:
        if event_id and self.config["bridge.delivery_receipts"]:
            try:
                await self.az.intent.mark_read(self.mxid, event_id)
            except Exception:
                self.log.exception("Failed to send delivery receipt for %s", event_id)

    async def _upsert_reaction(
        self,
        existing: DBReaction,
        intent: IntentAPI,
        mxid: EventID,
        sender: Union["p.Puppet", "u.User"],
        message: DBMessage,
        emoji: str,
    ) -> None:
        if existing:
            self.log.debug(
                f"_upsert_reaction redacting {existing.mxid} and inserting {mxid}"
                f" (message: {message.mxid})"
            )
            try:
                await intent.redact(existing.mx_room, existing.mxid)
            except MForbidden:
                self.log.debug("Unexpected MForbidden redacting reaction", exc_info=True)
            await existing.edit(emoji=emoji, mxid=mxid, mx_room=message.mx_room)
        else:
            self.log.debug(f"_upsert_reaction inserting {mxid} (message: {message.mxid})")
            await DBReaction(
                mxid=mxid,
                mx_room=message.mx_room,
                emoji=emoji,
                signal_chat_id=self.chat_id,
                signal_receiver=self.receiver,
                msg_author=message.sender,
                msg_timestamp=message.timestamp,
                author=sender.address,
            ).insert()

    # endregion
    # region Matrix event handling

    @staticmethod
    def _make_attachment(message: MediaMessageEventContent, path: str) -> Attachment:
        attachment = Attachment(
            custom_filename=message.body,
            content_type=message.info.mimetype,
            outgoing_filename=path,
        )
        info = message.info
        attachment.width = info.get("w", info.get("width", 0))
        attachment.height = info.get("h", info.get("height", 0))
        attachment.voice_note = message.msgtype == MessageType.AUDIO
        return attachment

    def _write_outgoing_file(self, data: bytes) -> str:
        dir = pathlib.Path(self.config["signal.outgoing_attachment_dir"])
        path = dir.joinpath(f"mautrix-signal-{str(uuid4())}")
        try:
            with open(path, "wb") as file:
                file.write(data)
        except FileNotFoundError:
            dir.mkdir(mode=0o755, parents=True, exist_ok=True)
            with open(path, "wb") as file:
                file.write(data)
        return str(path)

    async def _download_matrix_media(self, message: MediaMessageEventContent) -> str:
        if message.file:
            data = await self.main_intent.download_media(message.file.url)
            data = decrypt_attachment(
                data, message.file.key.key, message.file.hashes.get("sha256"), message.file.iv
            )
        else:
            data = await self.main_intent.download_media(message.url)
        return self._write_outgoing_file(data)

<<<<<<< HEAD
    async def handle_matrix_message(self, sender: 'u.User', message: MessageEventContent,
                                    event_id: EventID) -> None:
=======
    async def get_displayname(self, user: "u.User") -> str:
        return await self.main_intent.get_room_displayname(self.mxid, user.mxid) or user.mxid

    async def _apply_msg_format(self, sender: "u.User", content: MessageEventContent) -> None:
        if not isinstance(content, TextMessageEventContent) or content.format != Format.HTML:
            content.format = Format.HTML
            content.formatted_body = escape_html(content.body).replace("\n", "<br/>")

        tpl = (
            self.config[f"relaybot.message_formats.[{content.msgtype.value}]"]
            or "$sender_displayname: $message"
        )
        displayname = await self.get_displayname(sender)
        username, _ = self.az.intent.parse_user_id(sender.mxid)
        tpl_args = dict(
            sender_mxid=sender.mxid,
            sender_username=username,
            sender_displayname=escape_html(displayname),
            message=content.formatted_body,
            body=content.body,
            formatted_body=content.formatted_body,
        )
        content.formatted_body = Template(tpl).safe_substitute(tpl_args)
        content.body = Template(tpl).safe_substitute(tpl_args)
        if content.msgtype == MessageType.EMOTE:
            content.msgtype = MessageType.TEXT

    async def _get_relay_sender(
        self, sender: "u.User", evt_identifier: str
    ) -> Tuple[Optional["u.User"], bool]:
        if await sender.is_logged_in():
            return sender, False

        if not self.has_relay:
            self.log.debug(
                f"Ignoring {evt_identifier} from non-logged-in user {sender.mxid} in chat with no"
                "relay user"
            )
            return None, True
        relay_sender = await self.get_relay_user()
        if not relay_sender:
            self.log.debug(
                f"Ignoring {evt_identifier} from non-logged-in user {sender.mxid}: relay user "
                f"{self.relay_user_id} is not set up correctly"
            )
            return None, True
        return relay_sender, True

    async def handle_matrix_message(
        self, sender: "u.User", message: MessageEventContent, event_id: EventID
    ) -> None:
>>>>>>> 899a5acd
        orig_sender = sender
        sender, is_relay = await self.get_relay_sender(sender, f"message {event_id}")
        if not sender:
            orig_sender.send_remote_checkpoint(
                status=MessageSendCheckpointStatus.PERM_FAILURE,
                event_id=event_id,
                room_id=self.mxid,
                event_type=EventType.ROOM_MESSAGE,
                message_type=message.msgtype,
                error="user is not logged in",
            )
            return
        elif is_relay:
            await self.apply_relay_message_format(orig_sender, message)

        request_id = int(time.time() * 1000)
        self._msgts_dedup.appendleft((sender.address, request_id))

        quote = None
        if message.get_reply_to():
            reply = await DBMessage.get_by_mxid(message.get_reply_to(), self.mxid)
            # TODO include actual text? either store in db or fetch event from homeserver
            if reply is not None:
                quote = Quote(id=reply.timestamp, author=reply.sender, text="")

        attachments: Optional[List[Attachment]] = None
        attachment_path: Optional[str] = None
        mentions: Optional[List[Mention]] = None
        if message.msgtype.is_text:
            text, mentions = await matrix_to_signal(message)
        elif message.msgtype.is_media:
            attachment_path = await self._download_matrix_media(message)
            attachment = self._make_attachment(message, attachment_path)
            attachments = [attachment]
            text = message.body if is_relay else None
            self.log.trace("Formed outgoing attachment %s", attachment)
        else:
            self.log.debug(f"Unknown msgtype {message.msgtype} in Matrix message {event_id}")
            return
        self.log.debug(f"Sending Matrix message {event_id} to Signal with timestamp {request_id}")
        try:
            await self.signal.send(
                username=sender.username,
                recipient=self.chat_id,
                body=text,
                mentions=mentions,
                quote=quote,
                attachments=attachments,
                timestamp=request_id,
            )
        except Exception as e:
            sender.send_remote_checkpoint(
                MessageSendCheckpointStatus.PERM_FAILURE,
                event_id,
                self.mxid,
                EventType.ROOM_MESSAGE,
                message.msgtype,
                error=e,
            )
            auth_failed = (
                "org.whispersystems.signalservice.api.push.exceptions.AuthorizationFailedException"
            )
            if isinstance(e, ResponseError) and auth_failed in e.data.get("exceptions", []):
                await sender.push_bridge_state(BridgeStateEvent.BAD_CREDENTIALS, error=str(e))
            await self._send_message(
                self.main_intent,
                TextMessageEventContent(
                    msgtype=MessageType.NOTICE, body=f"\u26a0 Your message was not bridged: {e}"
                ),
            )
        else:
            sender.send_remote_checkpoint(
                MessageSendCheckpointStatus.SUCCESS,
                event_id,
                self.mxid,
                EventType.ROOM_MESSAGE,
                message.msgtype,
            )
            await self._send_delivery_receipt(event_id)

            msg = DBMessage(
                mxid=event_id,
                mx_room=self.mxid,
                sender=sender.address,
                timestamp=request_id,
                signal_chat_id=self.chat_id,
                signal_receiver=self.receiver,
            )
            await msg.insert()
            self.log.debug(f"Handled Matrix message {event_id} -> {request_id}")
            if attachment_path and self.config["signal.remove_file_after_handling"]:
                try:
                    os.remove(attachment_path)
                except FileNotFoundError:
                    pass

            # Handle disappearing messages
            if self.expiration_time and (
                self.is_direct or self.config["signal.enable_disappearing_messages_in_groups"]
            ):
                dm = DisappearingMessage(self.mxid, event_id, self.expiration_time)
                await dm.insert()
                await Portal._expire_event(dm.room_id, dm.mxid)

    async def handle_matrix_reaction(
        self, sender: "u.User", event_id: EventID, reacting_to: EventID, emoji: str
    ) -> None:
        if not await sender.is_logged_in():
            self.log.trace(f"Ignoring reaction by non-logged-in user {sender.mxid}")
            return

        # Signal doesn't seem to use variation selectors at all
        emoji = emoji.rstrip("\ufe0f")

        message = await DBMessage.get_by_mxid(reacting_to, self.mxid)
        if not message:
            self.log.debug(f"Ignoring reaction to unknown event {reacting_to}")
            return

        existing = await DBReaction.get_by_signal_id(
            self.chat_id, self.receiver, message.sender, message.timestamp, sender.address
        )
        if existing and existing.emoji == emoji:
            return

        dedup_id = (message.sender, message.timestamp, emoji)
        self._reaction_dedup.appendleft(dedup_id)
        async with self._reaction_lock:
            reaction = Reaction(
                emoji=emoji,
                remove=False,
                target_author=message.sender,
                target_sent_timestamp=message.timestamp,
            )
            try:
                await self.signal.react(
                    username=sender.username, recipient=self.chat_id, reaction=reaction
                )
            except Exception as e:
                sender.send_remote_checkpoint(
                    MessageSendCheckpointStatus.PERM_FAILURE,
                    event_id,
                    self.mxid,
                    EventType.REACTION,
                    error=e,
                )
            else:
                self.log.trace(f"{sender.mxid} reacted to {message.timestamp} with {emoji}")
                sender.send_remote_checkpoint(
                    MessageSendCheckpointStatus.SUCCESS,
                    event_id,
                    self.mxid,
                    EventType.REACTION,
                )
                await self._upsert_reaction(
                    existing, self.main_intent, event_id, sender, message, emoji
                )
                await self._send_delivery_receipt(event_id)

    async def handle_matrix_redaction(
        self, sender: "u.User", event_id: EventID, redaction_event_id: EventID
    ) -> None:
        if not await sender.is_logged_in():
            return

        message = await DBMessage.get_by_mxid(event_id, self.mxid)
        if message:
            try:
                await message.delete()
                await self.signal.remote_delete(
                    sender.username, recipient=self.chat_id, timestamp=message.timestamp
                )
            except Exception as e:
                self.log.exception("Removing message failed")
                sender.send_remote_checkpoint(
                    MessageSendCheckpointStatus.PERM_FAILURE,
                    redaction_event_id,
                    self.mxid,
                    EventType.ROOM_REDACTION,
                    error=e,
                )
            else:
                self.log.trace(f"Removed {message} after Matrix redaction")
                sender.send_remote_checkpoint(
                    MessageSendCheckpointStatus.SUCCESS,
                    redaction_event_id,
                    self.mxid,
                    EventType.ROOM_REDACTION,
                )
                await self._send_delivery_receipt(redaction_event_id)
            return

        reaction = await DBReaction.get_by_mxid(event_id, self.mxid)
        if reaction:
            try:
                await reaction.delete()
                remove_reaction = Reaction(
                    emoji=reaction.emoji,
                    remove=True,
                    target_author=reaction.msg_author,
                    target_sent_timestamp=reaction.msg_timestamp,
                )
                await self.signal.react(
                    username=sender.username, recipient=self.chat_id, reaction=remove_reaction
                )
            except Exception as e:
                self.log.exception("Removing reaction failed")
                sender.send_remote_checkpoint(
                    MessageSendCheckpointStatus.PERM_FAILURE,
                    redaction_event_id,
                    self.mxid,
                    EventType.ROOM_REDACTION,
                    error=e,
                )
            else:
                self.log.trace(f"Removed {reaction} after Matrix redaction")
                sender.send_remote_checkpoint(
                    MessageSendCheckpointStatus.SUCCESS,
                    redaction_event_id,
                    self.mxid,
                    EventType.ROOM_REDACTION,
                )
                await self._send_delivery_receipt(redaction_event_id)
            return

        sender.send_remote_checkpoint(
            MessageSendCheckpointStatus.PERM_FAILURE,
            redaction_event_id,
            self.mxid,
            EventType.ROOM_REDACTION,
            error=f"No message or reaction found for redaction",
        )

    async def handle_matrix_join(self, user: "u.User") -> None:
        if self.is_direct or not await user.is_logged_in():
            return
        if self._pending_members is None:
            self.log.debug(
                f"{user.mxid} ({user.uuid}) joined room, but pending_members is None,"
                " updating chat info"
            )
            await self.update_info(user, GroupV2ID(id=self.chat_id))
        if self._pending_members is None:
            self.log.warning(
                f"Didn't get pending member list after info update, {user.mxid} ({user.uuid}) may"
                "not be in the group on Signal."
            )
        elif user.uuid in self._pending_members:
            self.log.debug(f"{user.mxid} ({user.uuid}) joined room, accepting invite on Signal")
            try:
                resp = await self.signal.accept_invitation(user.username, self.chat_id)
                self._pending_members.remove(user.uuid)
            except RPCError as e:
                await self.main_intent.send_notice(
                    self.mxid, "\u26a0 Failed to accept invite " f"on Signal: {e}"
                )
            else:
                await self.update_info(user, resp)

    async def handle_matrix_leave(self, user: "u.User") -> None:
        if not await user.is_logged_in():
            return
        if self.is_direct:
            self.log.info(f"{user.mxid} left private chat portal with {self.chat_id}")
            if user.username == self.receiver:
                self.log.info(
                    f"{user.mxid} was the recipient of this portal. " "Cleaning up and deleting..."
                )
                await self.cleanup_and_delete()
        else:
            self.log.debug(f"{user.mxid} left portal to {self.chat_id}")
            # TODO cleanup if empty

    async def handle_matrix_name(self, user: "u.User", name: str) -> None:
        if self.name == name or self.is_direct or not name:
            return
        sender, is_relay = await self._get_relay_sender(user, "name change")
        if not sender:
            return
        self.name = name
        self.log.debug(
            f"{user.mxid} changed the group name, " f"sending to Signal through {sender.username}"
        )
        try:
            await self.signal.update_group(sender.username, self.chat_id, title=name)
        except Exception:
            self.log.exception("Failed to update Signal group name")
            self.name = None

    async def handle_matrix_avatar(self, user: "u.User", url: ContentURI) -> None:
        if self.is_direct or not url:
            return
        sender, is_relay = await self._get_relay_sender(user, "avatar change")
        if not sender:
            return

        data = await self.main_intent.download_media(url)
        new_hash = hashlib.sha256(data).hexdigest()
        if new_hash == self.avatar_hash and self.avatar_set:
            self.log.debug(f"New avatar from Matrix set by {user.mxid} is same as current one")
            return
        self.avatar_url = url
        self.avatar_hash = new_hash
        path = self._write_outgoing_file(data)
        self.log.debug(
            f"{user.mxid} changed the group avatar, "
            f"sending to Signal through {sender.username}"
        )
        try:
            await self.signal.update_group(sender.username, self.chat_id, avatar_path=path)
            self.avatar_set = True
        except Exception:
            self.log.exception("Failed to update Signal group avatar")
            self.avatar_set = False
        if self.config["signal.remove_file_after_handling"]:
            try:
                os.remove(path)
            except FileNotFoundError:
                pass

    @classmethod
    async def _expire_event(cls, room_id: RoomID, event_id: EventID, restart: bool = False):
        """
        Schedule a task to expire a an event. This should only be called once the message has been
        read, as the timer for redaction will start immediately, and there is no (supported)
        mechanism to stop the countdown, even after bridge restart.

        If there is already an expiration event for the given ``room_id`` and ``event_id``, it will
        not schedule a new task.
        """
        portal = await cls.get_by_mxid(room_id)
        if not portal:
            raise AttributeError(f"No portal found for {room_id}")

        # Need a lock around this critical section to make sure that we know if a task has been
        # created for this particular (room_id, event_id) combination.
        async with portal._expiration_lock:
            if (
                not portal.is_direct
                and not cls.config["signal.enable_disappearing_messages_in_groups"]
            ):
                portal.log.debug(
                    "Not expiring event in group message since "
                    "signal.enable_disappearing_messages_in_groups is not enabled."
                )
                await DisappearingMessage.delete(room_id, event_id)
                return

            disappearing_message = await DisappearingMessage.get(room_id, event_id)
            if disappearing_message is None:
                return
            wait = disappearing_message.expiration_seconds
            now = time.time()
            # If there is an expiration_ts, then there's already a task going, or it's a restart.
            # If it's a restart, then restart the countdown. This is fairly likely to occur if the
            # disappearance timeout is weeks.
            if disappearing_message.expiration_ts:
                if not restart:
                    portal.log.debug(f"Expiration task already exists for {event_id} in {room_id}")
                    return
                portal.log.debug(f"Resuming expiration for {event_id} in {room_id}")
                wait = (disappearing_message.expiration_ts / 1000) - now
            if wait < 0:
                wait = 0

            # Spawn the actual expiration task.
            asyncio.create_task(cls._expire_event_task(portal, event_id, wait))

            # Set the expiration_ts only after we have actually created the expiration task.
            if not disappearing_message.expiration_ts:
                disappearing_message.expiration_ts = int((now + wait) * 1000)
                await disappearing_message.update()

    @classmethod
    async def _expire_event_task(cls, portal: "Portal", event_id: EventID, wait: float):
        portal.log.debug(f"Redacting {event_id} in {wait} seconds")
        await asyncio.sleep(wait)

        async with portal._expiration_lock:
            if not await DisappearingMessage.get(portal.mxid, event_id):
                portal.log.debug(
                    f"{event_id} no longer in disappearing messages list, not redacting"
                )
                return

            portal.log.debug(f"Redacting {event_id} because it was expired")
            try:
                await portal.main_intent.redact(portal.mxid, event_id)
                portal.log.debug(f"Redacted {event_id} successfully")
            except Exception as e:
                portal.log.warning(f"Redacting expired event {event_id} failed", e)
            finally:
                await DisappearingMessage.delete(portal.mxid, event_id)

    async def handle_read_receipt(self, event_id: EventID, data: SingleReceiptEventContent):
        # Start the redaction timers for all of the disappearing messages in the room when the user
        # reads the room. This is the behavior of the Signal clients.
        await asyncio.gather(
            *(
                Portal._expire_event(dm.room_id, dm.mxid)
                for dm in await DisappearingMessage.get_all_for_room(self.mxid)
            )
        )

    # endregion
    # region Signal event handling

    @staticmethod
    async def _resolve_address(address: Address) -> Address:
        puppet = await p.Puppet.get_by_address(address, create=False)
        return puppet.address

    async def _find_quote_event_id(
        self, quote: Optional[Quote]
    ) -> Optional[Union[MessageEvent, EventID]]:
        if not quote:
            return None

        author_address = await self._resolve_address(quote.author)
        reply_msg = await DBMessage.get_by_signal_id(
            author_address, quote.id, self.chat_id, self.receiver
        )
        if not reply_msg:
            return None
        try:
            evt = await self.main_intent.get_event(self.mxid, reply_msg.mxid)
            if isinstance(evt, EncryptedEvent):
                return await self.matrix.e2ee.decrypt(evt, wait_session_timeout=0)
            return evt
        except MatrixError:
            return reply_msg.mxid

    async def handle_signal_message(
        self, source: "u.User", sender: "p.Puppet", message: MessageData
    ) -> None:
        if (sender.address, message.timestamp) in self._msgts_dedup:
            self.log.debug(
                f"Ignoring message {message.timestamp} by {sender.uuid} as it was already handled "
                "(message.timestamp in dedup queue)"
            )
            await self.signal.send_receipt(
                source.username, sender.address, timestamps=[message.timestamp]
            )
            return
        old_message = await DBMessage.get_by_signal_id(
            sender.address, message.timestamp, self.chat_id, self.receiver
        )
        if old_message is not None:
            self.log.debug(
                f"Ignoring message {message.timestamp} by {sender.uuid} as it was already handled"
                "(message.id found in database)"
            )
            await self.signal.send_receipt(
                source.username, sender.address, timestamps=[message.timestamp]
            )
            return
        self.log.debug(f"Started handling message {message.timestamp} by {sender.uuid}")
        self.log.trace(f"Message content: {message}")
        self._msgts_dedup.appendleft((sender.address, message.timestamp))
        intent = sender.intent_for(self)
        await intent.set_typing(self.mxid, False)
        event_id = None
        reply_to = await self._find_quote_event_id(message.quote)

        if message.sticker:
            if message.sticker.attachment.incoming_filename:
                content = await self._handle_signal_attachment(
                    intent, message.sticker.attachment, sticker=True
                )
            elif StickersClient:
                content = await self._handle_signal_sticker(intent, message.sticker)
            else:
                self.log.debug(
                    f"Not handling sticker in {message.timestamp}: no incoming_filename and "
                    "signalstickers-client not installed."
                )
                return

            if content:
                if message.sticker.attachment.blurhash:
                    content.info["blurhash"] = message.sticker.attachment.blurhash
                    content.info["xyz.amorgan.blurhash"] = message.sticker.attachment.blurhash
                await self._add_sticker_meta(message.sticker, content)
                if reply_to and not message.body:
                    content.set_reply(reply_to)
                    reply_to = None
                event_id = await self._send_message(
                    intent, content, timestamp=message.timestamp, event_type=EventType.STICKER
                )

        for attachment in message.attachments:
            if not attachment.incoming_filename:
                self.log.warning(
                    "Failed to bridge attachment, no incoming filename: %s", attachment
                )
                continue
            content = await self._handle_signal_attachment(intent, attachment)
            if reply_to and not message.body:
                # If there's no text, set the first image as the reply
                content.set_reply(reply_to)
                reply_to = None
            event_id = await self._send_message(intent, content, timestamp=message.timestamp)

        if message.body:
            content = await signal_to_matrix(message)
            if reply_to:
                content.set_reply(reply_to)
            event_id = await self._send_message(intent, content, timestamp=message.timestamp)

        if event_id:
            msg = DBMessage(
                mxid=event_id,
                mx_room=self.mxid,
                sender=sender.address,
                timestamp=message.timestamp,
                signal_chat_id=self.chat_id,
                signal_receiver=self.receiver,
            )
            await msg.insert()
            await self.signal.send_receipt(
                source.username, sender.address, timestamps=[message.timestamp]
            )
            await self._send_delivery_receipt(event_id)
            self.log.debug(f"Handled Signal message {message.timestamp} -> {event_id}")

            if message.expires_in_seconds and (
                self.is_direct or self.config["signal.enable_disappearing_messages_in_groups"]
            ):
                disappearing_message = DisappearingMessage(
                    self.mxid, event_id, message.expires_in_seconds
                )
                await disappearing_message.insert()
                self.log.debug(
                    f"{event_id} set to be redacted {message.expires_in_seconds} seconds after "
                    "room is read"
                )
        else:
            self.log.debug(f"Didn't get event ID for {message.timestamp}")

    @staticmethod
    def _make_media_content(attachment: Attachment) -> MediaMessageEventContent:
        if attachment.content_type.startswith("image/"):
            msgtype = MessageType.IMAGE
            info = ImageInfo(
                mimetype=attachment.content_type, width=attachment.width, height=attachment.height
            )
        elif attachment.content_type.startswith("video/"):
            msgtype = MessageType.VIDEO
            info = VideoInfo(
                mimetype=attachment.content_type, width=attachment.width, height=attachment.height
            )
        elif attachment.voice_note or attachment.content_type.startswith("audio/"):
            msgtype = MessageType.AUDIO
            info = AudioInfo(mimetype=attachment.content_type)
        else:
            msgtype = MessageType.FILE
            info = FileInfo(mimetype=attachment.content_type)
        if not attachment.custom_filename:
            ext = mimetypes.guess_extension(attachment.content_type) or ""
            attachment.custom_filename = attachment.id + ext
        if attachment.blurhash:
            info["blurhash"] = attachment.blurhash
            info["xyz.amorgan.blurhash"] = attachment.blurhash
        return MediaMessageEventContent(
            msgtype=msgtype, info=info, body=attachment.custom_filename
        )

    async def _handle_signal_attachment(
        self, intent: IntentAPI, attachment: Attachment, sticker: bool = False
    ) -> MediaMessageEventContent:
        self.log.trace(f"Reuploading attachment {attachment}")
        if not attachment.content_type:
            attachment.content_type = (
                magic.from_file(attachment.incoming_filename, mime=True)
                if magic is not None
                else "application/octet-stream"
            )

        content = self._make_media_content(attachment)
        if sticker:
            self._adjust_sticker_size(content.info)

        with open(attachment.incoming_filename, "rb") as file:
            data = file.read()
        if self.config["signal.remove_file_after_handling"]:
            os.remove(attachment.incoming_filename)

        await self._upload_attachment(intent, content, data, attachment.id)
        return content

    async def _add_sticker_meta(self, sticker: Sticker, content: MediaMessageEventContent) -> None:
        try:
            pack = self._sticker_meta_cache[sticker.pack_id]
        except KeyError:
            self.log.debug(f"Fetching sticker pack metadata for {sticker.pack_id}")
            try:
                async with StickersClient() as client:
                    pack = await client.get_pack_metadata(sticker.pack_id, sticker.pack_key)
                self._sticker_meta_cache[sticker.pack_id] = pack
            except Exception:
                self.log.warning(
                    f"Failed to fetch pack metadata for {sticker.pack_id}", exc_info=True
                )
                pack = None
        if not pack:
            content.info["fi.mau.signal.sticker"] = {
                "id": sticker.sticker_id,
                "pack": {
                    "id": sticker.pack_id,
                    "key": sticker.pack_key,
                },
            }
            return
        sticker_meta = pack.stickers[sticker.sticker_id]
        content.body = sticker_meta.emoji
        content.info["fi.mau.signal.sticker"] = {
            "id": sticker.sticker_id,
            "emoji": sticker_meta.emoji,
            "pack": {
                "id": pack.id,
                "key": pack.key,
                "title": pack.title,
                "author": pack.author,
            },
        }

    @staticmethod
    def _adjust_sticker_size(info: ImageInfo) -> None:
        if info.width > 256 or info.height > 256:
            if info.width == info.height:
                info.width = info.height = 256
            elif info.width > info.height:
                info.height = int(info.height / (info.width / 256))
                info.width = 256
            else:
                info.width = int(info.width / (info.height / 256))
                info.height = 256

    async def _handle_signal_sticker(
        self, intent: IntentAPI, sticker: Sticker
    ) -> Optional[MediaMessageEventContent]:
        try:
            self.log.debug(f"Fetching sticker {sticker.pack_id}#{sticker.sticker_id}")
            async with StickersClient() as client:
                data = await client.download_sticker(
                    sticker.sticker_id, sticker.pack_id, sticker.pack_key
                )
        except Exception:
            self.log.warning(f"Failed to download sticker {sticker.sticker_id}", exc_info=True)
            return None
        info = ImageInfo(
            mimetype=sticker.attachment.content_type,
            size=len(data),
            width=sticker.attachment.width,
            height=sticker.attachment.height,
        )
        self._adjust_sticker_size(info)
        if magic:
            info.mimetype = magic.from_buffer(data, mime=True)
        ext = mimetypes.guess_extension(info.mimetype)
        if not ext and info.mimetype == "image/webp":
            ext = ".webp"
        content = MediaMessageEventContent(
            msgtype=MessageType.IMAGE, info=info, body=f"sticker{ext}"
        )
        await self._upload_attachment(intent, content, data, sticker.attachment.id)
        return content

    async def _upload_attachment(
        self, intent: IntentAPI, content: MediaMessageEventContent, data: bytes, id: str
    ) -> None:
        upload_mime_type = content.info.mimetype
        if self.encrypted and encrypt_attachment:
            data, content.file = encrypt_attachment(data)
            upload_mime_type = "application/octet-stream"

        content.url = await intent.upload_media(data, mime_type=upload_mime_type, filename=id)
        if content.file:
            content.file.url = content.url
            content.url = None
        # This is a hack for bad clients like Element iOS that require a thumbnail
        if content.info.mimetype.startswith("image/"):
            if content.file:
                content.info.thumbnail_file = content.file
            elif content.url:
                content.info.thumbnail_url = content.url

    async def handle_signal_reaction(
        self, sender: "p.Puppet", reaction: Reaction, timestamp: int
    ) -> None:
        author_address = await self._resolve_address(reaction.target_author)
        target_id = reaction.target_sent_timestamp
        async with self._reaction_lock:
            dedup_id = (author_address, target_id, reaction.emoji)
            if dedup_id in self._reaction_dedup:
                return
            self._reaction_dedup.appendleft(dedup_id)

        existing = await DBReaction.get_by_signal_id(
            self.chat_id, self.receiver, author_address, target_id, sender.address
        )

        if reaction.remove:
            if existing:
                try:
                    await sender.intent_for(self).redact(existing.mx_room, existing.mxid)
                except IntentError:
                    await self.main_intent.redact(existing.mx_room, existing.mxid)
                await existing.delete()
                self.log.trace(f"Removed {existing} after Signal removal")
            return
        elif existing and existing.emoji == reaction.emoji:
            return

        message = await DBMessage.get_by_signal_id(
            author_address, target_id, self.chat_id, self.receiver
        )
        if not message:
            self.log.debug(f"Ignoring reaction to unknown message {target_id}")
            return

        intent = sender.intent_for(self)
        # TODO add variation selectors to emoji before sending to Matrix
        mxid = await intent.react(
            message.mx_room, message.mxid, reaction.emoji, timestamp=timestamp
        )
        self.log.debug(f"{sender.address} reacted to {message.mxid} -> {mxid}")
        await self._upsert_reaction(existing, intent, mxid, sender, message, reaction.emoji)

    async def handle_signal_delete(self, sender: "p.Puppet", message_ts: int) -> None:
        message = await DBMessage.get_by_signal_id(
            sender.address, message_ts, self.chat_id, self.receiver
        )
        if not message:
            return
        await message.delete()
        try:
            await sender.intent_for(self).redact(message.mx_room, message.mxid)
        except MForbidden:
            await self.main_intent.redact(message.mx_room, message.mxid)

    # endregion
    # region Updating portal info

    async def update_info(
        self, source: "u.User", info: ChatInfo, sender: Optional["p.Puppet"] = None
    ) -> None:
        if self.is_direct:
            if not isinstance(info, (Contact, Profile, Address)):
                raise ValueError(f"Unexpected type for direct chat update_info: {type(info)}")
            if not self.name:
                puppet = await p.Puppet.get_by_address(self.chat_id)
                if not puppet.name:
                    await puppet.update_info(info)
                self.name = puppet.name
            return

        if isinstance(info, GroupV2ID):
            info = await self.signal.get_group(source.username, info.id, info.revision or -1)
            if not info:
                self.log.debug(
                    f"Failed to get full group v2 info through {source.username}, "
                    "cancelling update"
                )
                return

        changed = False
        if isinstance(info, Group):
            changed = await self._update_name(info.name, sender) or changed
        elif isinstance(info, GroupV2):
            if self.revision < info.revision:
                self.revision = info.revision
                changed = True
            elif self.revision > info.revision:
                self.log.warning(
                    f"Got outdated info when syncing through {source.username} "
                    f"({info.revision} < {self.revision}), ignoring..."
                )
                return
            changed = await self._update_name(info.title, sender) or changed
        elif isinstance(info, GroupV2ID):
            return
        else:
            raise ValueError(f"Unexpected type for group update_info: {type(info)}")
        changed = await self._update_avatar(info, sender) or changed
        await self._update_participants(source, info)
        try:
            await self._update_power_levels(info)
        except Exception:
            self.log.warning("Error updating power levels", exc_info=True)
        if changed:
            await self.update_bridge_info()
            await self.update()

    async def update_expires_in_seconds(self, sender: "p.Puppet", expires_in_seconds: int) -> None:
        if expires_in_seconds == 0:
            expires_in_seconds = None
        if self.expiration_time == expires_in_seconds:
            return

        assert self.mxid
        self.expiration_time = expires_in_seconds
        await self.update()

        time_str = "Off" if expires_in_seconds is None else format_duration(expires_in_seconds)
        await self.main_intent.send_notice(
            self.mxid,
            html=f'<a href="https://matrix.to/#/{sender.mxid}">{sender.name}</a> set the '
            f"disappearing message timer to {time_str}.",
        )

    async def update_puppet_avatar(self, new_hash: str, avatar_url: ContentURI) -> None:
        if not self.encrypted and not self.private_chat_portal_meta:
            return

        if self.avatar_hash != new_hash or not self.avatar_set:
            self.avatar_hash = new_hash
            self.avatar_url = avatar_url
            if self.mxid:
                try:
                    await self.main_intent.set_room_avatar(self.mxid, avatar_url)
                    self.avatar_set = True
                except Exception:
                    self.log.exception("Error setting avatar")
                    self.avatar_set = False
                await self.update_bridge_info()
                await self.update()

    async def update_puppet_name(self, name: str) -> None:
        if not self.encrypted and not self.private_chat_portal_meta:
            return

        changed = await self._update_name(name)

        if changed:
            await self.update_bridge_info()
            await self.update()

    async def _update_name(self, name: str, sender: Optional["p.Puppet"] = None) -> bool:
        if self.name != name or not self.name_set:
            self.name = name
            if self.mxid:
                try:
                    await self._try_with_puppet(
                        lambda i: i.set_room_name(self.mxid, self.name), puppet=sender
                    )
                    self.name_set = True
                except Exception:
                    self.log.exception("Error setting name")
                    self.name_set = False
            return True
        return False

    async def _try_with_puppet(
        self, action: Callable[[IntentAPI], Awaitable[Any]], puppet: Optional["p.Puppet"] = None
    ) -> None:
        if puppet:
            try:
                await action(puppet.intent_for(self))
            except (MForbidden, IntentError):
                await action(self.main_intent)
        else:
            await action(self.main_intent)

    async def _update_avatar(self, info: ChatInfo, sender: Optional["p.Puppet"] = None) -> bool:
        path = None
        if isinstance(info, GroupV2):
            path = info.avatar
        elif isinstance(info, Group):
            path = f"group-{self.chat_id}"
        res = await p.Puppet.upload_avatar(self, path, self.main_intent)
        if res is False:
            return False
        self.avatar_hash, self.avatar_url = res
        if not self.mxid:
            return True

        try:
            await self._try_with_puppet(
                lambda i: i.set_room_avatar(self.mxid, self.avatar_url), puppet=sender
            )
            self.avatar_set = True
        except Exception:
            self.log.exception("Error setting avatar")
            self.avatar_set = False
        return True

    async def _update_participants(self, source: "u.User", info: ChatInfo) -> None:
        if not self.mxid or not isinstance(info, (Group, GroupV2)):
            return

        pending_members = info.pending_members if isinstance(info, GroupV2) else []
        self._pending_members = {addr.uuid for addr in pending_members}

        for address in info.members:
            user = await u.User.get_by_address(address)
            if user:
                await self.main_intent.invite_user(self.mxid, user.mxid)

            puppet = await p.Puppet.get_by_address(address)
            await source.sync_contact(address)
            await puppet.intent_for(self).ensure_joined(self.mxid)

        for address in pending_members:
            user = await u.User.get_by_address(address)
            if user:
                await self.main_intent.invite_user(self.mxid, user.mxid)

            puppet = await p.Puppet.get_by_address(address)
            await source.sync_contact(address)
            await self.main_intent.invite_user(self.mxid, puppet.intent_for(self).mxid)

    async def _update_power_levels(self, info: ChatInfo) -> None:
        if not self.mxid:
            return

        power_levels = await self.main_intent.get_power_levels(self.mxid)
        power_levels = await self._get_power_levels(power_levels, info=info, is_initial=False)
        await self.main_intent.set_power_levels(self.mxid, power_levels)

    # endregion
    # region Bridge info state event

    @property
    def bridge_info_state_key(self) -> str:
        return f"net.maunium.signal://signal/{self.chat_id}"

    @property
    def bridge_info(self) -> Dict[str, Any]:
        return {
            "bridgebot": self.az.bot_mxid,
            "creator": self.main_intent.mxid,
            "protocol": {
                "id": "signal",
                "displayname": "Signal",
                "avatar_url": self.config["appservice.bot_avatar"],
            },
            "channel": {
                "id": str(self.chat_id),
                "displayname": self.name,
                "avatar_url": self.avatar_url,
            },
        }

    async def update_bridge_info(self) -> None:
        if not self.mxid:
            self.log.debug("Not updating bridge info: no Matrix room created")
            return
        try:
            self.log.debug("Updating bridge info...")
            await self.main_intent.send_state_event(
                self.mxid, StateBridge, self.bridge_info, self.bridge_info_state_key
            )
            # TODO remove this once https://github.com/matrix-org/matrix-doc/pull/2346 is in spec
            await self.main_intent.send_state_event(
                self.mxid, StateHalfShotBridge, self.bridge_info, self.bridge_info_state_key
            )
        except Exception:
            self.log.warning("Failed to update bridge info", exc_info=True)

    # endregion
    # region Creating Matrix rooms

    async def update_matrix_room(self, source: "u.User", info: ChatInfo) -> None:
        if not self.is_direct and not isinstance(info, (Group, GroupV2, GroupV2ID)):
            raise ValueError(f"Unexpected type for updating group portal: {type(info)}")
        elif self.is_direct and not isinstance(info, (Contact, Profile, Address)):
            raise ValueError(f"Unexpected type for updating direct chat portal: {type(info)}")
        try:
            await self._update_matrix_room(source, info)
        except Exception:
            self.log.exception("Failed to update portal")

    async def create_matrix_room(self, source: "u.User", info: ChatInfo) -> Optional[RoomID]:
        if not self.is_direct and not isinstance(info, (Group, GroupV2, GroupV2ID)):
            raise ValueError(f"Unexpected type for creating group portal: {type(info)}")
        elif self.is_direct and not isinstance(info, (Contact, Profile, Address)):
            raise ValueError(f"Unexpected type for creating direct chat portal: {type(info)}")
        if isinstance(info, Group) and not info.members:
            groups = await self.signal.list_groups(source.username)
            info = next(
                (g for g in groups if isinstance(g, Group) and g.group_id == info.group_id), info
            )
        elif isinstance(info, GroupV2ID) and not isinstance(info, GroupV2):
            self.log.debug(
                f"create_matrix_room() called with {info}, " "fetching full info from signald"
            )
            info = await self.signal.get_group(source.username, info.id, info.revision or -1)
            if not info:
                self.log.warning(f"Full info not found, canceling room creation")
                return None
            else:
                self.log.trace("get_group() returned full info: %s", info)
        if self.mxid:
            await self.update_matrix_room(source, info)
            return self.mxid
        async with self._create_room_lock:
            return await self._create_matrix_room(source, info)

    def _get_invite_content(self, double_puppet: Optional["p.Puppet"]) -> Dict[str, Any]:
        invite_content = {}
        if double_puppet:
            invite_content["fi.mau.will_auto_accept"] = True
        if self.is_direct:
            invite_content["is_direct"] = True
        return invite_content

    async def _update_matrix_room(self, source: "u.User", info: ChatInfo) -> None:
        puppet = await p.Puppet.get_by_custom_mxid(source.mxid)
        await self.main_intent.invite_user(
            self.mxid,
            source.mxid,
            check_cache=True,
            extra_content=self._get_invite_content(puppet),
        )
        if puppet:
            did_join = await puppet.intent.ensure_joined(self.mxid)
            if did_join and self.is_direct:
                await source.update_direct_chats({self.main_intent.mxid: [self.mxid]})

        await self.update_info(source, info)

    async def _get_power_levels(
        self,
        levels: Optional[PowerLevelStateEventContent] = None,
        info: Optional[ChatInfo] = None,
        is_initial: bool = False,
    ) -> PowerLevelStateEventContent:
        levels = levels or PowerLevelStateEventContent()
        if self.is_direct:
            levels.ban = 99
            levels.kick = 99
            levels.invite = 99
            levels.state_default = 0
            meta_edit_level = 0
        else:
            if isinstance(info, GroupV2):
                ac = info.access_control
                for detail in info.member_detail + info.pending_member_detail:
                    puppet = await p.Puppet.get_by_address(Address(uuid=detail.uuid))
                    level = 50 if detail.role == GroupMemberRole.ADMINISTRATOR else 0
                    levels.users[puppet.intent_for(self).mxid] = level
            else:
                ac = GroupAccessControl()
            levels.ban = 50
            levels.kick = 50
            levels.invite = 50 if ac.members == AccessControlMode.ADMINISTRATOR else 0
            levels.state_default = 50
            meta_edit_level = 50 if ac.attributes == AccessControlMode.ADMINISTRATOR else 0
        levels.events[EventType.ROOM_NAME] = meta_edit_level
        levels.events[EventType.ROOM_AVATAR] = meta_edit_level
        levels.events[EventType.ROOM_TOPIC] = meta_edit_level
        levels.events[EventType.ROOM_ENCRYPTION] = 50 if self.matrix.e2ee else 99
        levels.events[EventType.ROOM_TOMBSTONE] = 99
        levels.users_default = 0
        levels.events_default = 0
        # Remote delete is only for your own messages
        levels.redact = 99
        if self.main_intent.mxid not in levels.users:
            levels.users[self.main_intent.mxid] = 9001 if is_initial else 100
        return levels

    async def _create_matrix_room(self, source: "u.User", info: ChatInfo) -> Optional[RoomID]:
        if self.mxid:
            await self._update_matrix_room(source, info)
            return self.mxid
        await self.update_info(source, info)
        self.log.debug("Creating Matrix room")
        name: Optional[str] = None
        power_levels = await self._get_power_levels(info=info, is_initial=True)
        initial_state = [
            {
                "type": str(StateBridge),
                "state_key": self.bridge_info_state_key,
                "content": self.bridge_info,
            },
            {
                # TODO remove this once https://github.com/matrix-org/matrix-doc/pull/2346 is in spec
                "type": str(StateHalfShotBridge),
                "state_key": self.bridge_info_state_key,
                "content": self.bridge_info,
            },
            {
                "type": str(EventType.ROOM_POWER_LEVELS),
                "content": power_levels.serialize(),
            },
        ]
        invites = []
        if self.config["bridge.encryption.default"] and self.matrix.e2ee:
            self.encrypted = True
            initial_state.append(
                {
                    "type": str(EventType.ROOM_ENCRYPTION),
                    "content": {"algorithm": "m.megolm.v1.aes-sha2"},
                }
            )
            if self.is_direct:
                invites.append(self.az.bot_mxid)
        if self.is_direct and source.address == self.chat_id:
            name = self.name = "Signal Note to Self"
        elif self.encrypted or self.private_chat_portal_meta or not self.is_direct:
            name = self.name
        if self.avatar_url:
            initial_state.append(
                {
                    "type": str(EventType.ROOM_AVATAR),
                    "content": {"url": self.avatar_url},
                }
            )
        if self.config["appservice.community_id"]:
            initial_state.append(
                {
                    "type": "m.room.related_groups",
                    "content": {"groups": [self.config["appservice.community_id"]]},
                }
            )

        creation_content = {}
        if not self.config["bridge.federate_rooms"]:
            creation_content["m.federate"] = False
        self.mxid = await self.main_intent.create_room(
            name=name,
            is_direct=self.is_direct,
            initial_state=initial_state,
            invitees=invites,
            creation_content=creation_content,
        )
        if not self.mxid:
            raise Exception("Failed to create room: no mxid returned")
        self.name_set = bool(name)
        self.avatar_set = bool(self.avatar_url)

        if self.encrypted and self.matrix.e2ee and self.is_direct:
            try:
                await self.az.intent.ensure_joined(self.mxid)
            except Exception:
                self.log.warning("Failed to add bridge bot " f"to new private chat {self.mxid}")

        puppet = await p.Puppet.get_by_custom_mxid(source.mxid)
        await self.main_intent.invite_user(
            self.mxid, source.mxid, extra_content=self._get_invite_content(puppet)
        )
        if puppet:
            try:
                await source.update_direct_chats({self.main_intent.mxid: [self.mxid]})
                await puppet.intent.join_room_by_id(self.mxid)
            except MatrixError:
                self.log.debug(
                    "Failed to join custom puppet into newly created portal", exc_info=True
                )

        await self.update()
        self.log.debug(f"Matrix room created: {self.mxid}")
        self.by_mxid[self.mxid] = self
        if not self.is_direct:
            await self._update_participants(source, info)

        # TODO
        # in_community = await source._community_helper.add_room(source._community_id, self.mxid)
        # DBUserPortal(user=source.fbid, portal=self.fbid, portal_receiver=self.fb_receiver,
        #              in_community=in_community).upsert()

        return self.mxid

    # endregion
    # region Database getters

    async def _postinit(self) -> None:
        self.by_chat_id[(self.chat_id_str, self.receiver)] = self
        if self.mxid:
            self.by_mxid[self.mxid] = self
        if self.is_direct:
            puppet = await p.Puppet.get_by_address(self.chat_id)
            self._main_intent = puppet.default_mxid_intent
        elif not self.is_direct:
            self._main_intent = self.az.intent

    async def delete(self) -> None:
        await DBMessage.delete_all(self.mxid)
        self.by_mxid.pop(self.mxid, None)
        self.mxid = None
        self.encrypted = False
        await self.update()

    async def save(self) -> None:
        await self.update()

    @classmethod
    def all_with_room(cls) -> AsyncGenerator["Portal", None]:
        return cls._db_to_portals(super().all_with_room())

    @classmethod
    def find_private_chats_with(cls, other_user: Address) -> AsyncGenerator["Portal", None]:
        return cls._db_to_portals(super().find_private_chats_with(other_user))

    @classmethod
    async def _db_to_portals(
        cls, query: Awaitable[List["Portal"]]
    ) -> AsyncGenerator["Portal", None]:
        portals = await query
        for index, portal in enumerate(portals):
            try:
                yield cls.by_chat_id[(portal.chat_id_str, portal.receiver)]
            except KeyError:
                await portal._postinit()
                yield portal

    @classmethod
    @async_getter_lock
    async def get_by_mxid(cls, mxid: RoomID) -> Optional["Portal"]:
        try:
            return cls.by_mxid[mxid]
        except KeyError:
            pass

        portal = cast(cls, await super().get_by_mxid(mxid))
        if portal is not None:
            await portal._postinit()
            return portal

        return None

    @classmethod
    async def get_by_chat_id(
        cls, chat_id: Union[GroupID, Address], *, receiver: str = "", create: bool = False
    ) -> Optional["Portal"]:
        if isinstance(chat_id, str):
            receiver = ""
        elif not isinstance(chat_id, Address):
            raise ValueError(f"Invalid chat ID type {type(chat_id)}")
        elif not receiver:
            raise ValueError("Direct chats must have a receiver")
        best_id = id_to_str(chat_id)
        portal = await cls._get_by_chat_id(best_id, receiver, create=create, chat_id=chat_id)
        if portal:
            portal.log.debug(f"get_by_chat_id({chat_id}, {receiver}) -> {hex(id(portal))}")
        return portal

    @classmethod
    @async_getter_lock
    async def _get_by_chat_id(
        cls, best_id: str, receiver: str, *, create: bool, chat_id: Union[GroupID, Address]
    ) -> Optional["Portal"]:
        try:
            return cls.by_chat_id[(best_id, receiver)]
        except KeyError:
            pass

        portal = cast(cls, await super().get_by_chat_id(chat_id, receiver))
        if portal is not None:
            await portal._postinit()
            return portal

        if create:
            portal = cls(chat_id, receiver)
            await portal.insert()
            await portal._postinit()
            return portal

        return None

    # endregion<|MERGE_RESOLUTION|>--- conflicted
+++ resolved
@@ -140,10 +140,6 @@
     _reaction_dedup: Deque[Tuple[Address, int, str]]
     _reaction_lock: asyncio.Lock
     _pending_members: Optional[Set[UUID]]
-<<<<<<< HEAD
-=======
-    _relay_user: Optional["u.User"]
->>>>>>> 899a5acd
     _expiration_lock: asyncio.Lock
 
     def __init__(
@@ -187,25 +183,6 @@
         self._expiration_lock = asyncio.Lock()
 
     @property
-<<<<<<< HEAD
-=======
-    def has_relay(self) -> bool:
-        return self.config["bridge.relay.enabled"] and bool(self.relay_user_id)
-
-    async def get_relay_user(self) -> Optional["u.User"]:
-        if not self.has_relay:
-            return None
-        if self._relay_user is None:
-            self._relay_user = await u.User.get_by_mxid(self.relay_user_id)
-        return self._relay_user if await self._relay_user.is_logged_in() else None
-
-    async def set_relay_user(self, user: Optional["u.User"]) -> None:
-        self._relay_user = user
-        self.relay_user_id = user.mxid if user else None
-        await self.save()
-
-    @property
->>>>>>> 899a5acd
     def main_intent(self) -> IntentAPI:
         if not self._main_intent:
             raise ValueError("Portal must be postinit()ed before main_intent can be used")
@@ -324,62 +301,9 @@
             data = await self.main_intent.download_media(message.url)
         return self._write_outgoing_file(data)
 
-<<<<<<< HEAD
-    async def handle_matrix_message(self, sender: 'u.User', message: MessageEventContent,
-                                    event_id: EventID) -> None:
-=======
-    async def get_displayname(self, user: "u.User") -> str:
-        return await self.main_intent.get_room_displayname(self.mxid, user.mxid) or user.mxid
-
-    async def _apply_msg_format(self, sender: "u.User", content: MessageEventContent) -> None:
-        if not isinstance(content, TextMessageEventContent) or content.format != Format.HTML:
-            content.format = Format.HTML
-            content.formatted_body = escape_html(content.body).replace("\n", "<br/>")
-
-        tpl = (
-            self.config[f"relaybot.message_formats.[{content.msgtype.value}]"]
-            or "$sender_displayname: $message"
-        )
-        displayname = await self.get_displayname(sender)
-        username, _ = self.az.intent.parse_user_id(sender.mxid)
-        tpl_args = dict(
-            sender_mxid=sender.mxid,
-            sender_username=username,
-            sender_displayname=escape_html(displayname),
-            message=content.formatted_body,
-            body=content.body,
-            formatted_body=content.formatted_body,
-        )
-        content.formatted_body = Template(tpl).safe_substitute(tpl_args)
-        content.body = Template(tpl).safe_substitute(tpl_args)
-        if content.msgtype == MessageType.EMOTE:
-            content.msgtype = MessageType.TEXT
-
-    async def _get_relay_sender(
-        self, sender: "u.User", evt_identifier: str
-    ) -> Tuple[Optional["u.User"], bool]:
-        if await sender.is_logged_in():
-            return sender, False
-
-        if not self.has_relay:
-            self.log.debug(
-                f"Ignoring {evt_identifier} from non-logged-in user {sender.mxid} in chat with no"
-                "relay user"
-            )
-            return None, True
-        relay_sender = await self.get_relay_user()
-        if not relay_sender:
-            self.log.debug(
-                f"Ignoring {evt_identifier} from non-logged-in user {sender.mxid}: relay user "
-                f"{self.relay_user_id} is not set up correctly"
-            )
-            return None, True
-        return relay_sender, True
-
     async def handle_matrix_message(
         self, sender: "u.User", message: MessageEventContent, event_id: EventID
     ) -> None:
->>>>>>> 899a5acd
         orig_sender = sender
         sender, is_relay = await self.get_relay_sender(sender, f"message {event_id}")
         if not sender:
